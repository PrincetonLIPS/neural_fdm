--- conflicted
+++ resolved
@@ -10,7 +10,13 @@
 # ===============================================================================
 
 def compute_loss(
-    model, structure, x, loss_fn, loss_params, aux_data=False, piggy_mode=False
+    model,
+    structure,
+    x,
+    loss_fn,
+    loss_params,
+    aux_data=False,
+    piggy_mode=False
 ):
     """
     Compute the model loss according to the model type.
@@ -29,7 +35,14 @@
 
 
 def _compute_loss(
-    loss_fn, loss_params, x, x_hat, params_hat, structure, aux_data, piggy_mode=False
+    loss_fn,
+    loss_params,
+    x,
+    x_hat,
+    params_hat,
+    structure,
+    aux_data,
+    piggy_mode=False
 ):
     """
     Compute the model loss of an autoencoder.
@@ -65,23 +78,18 @@
     return loss_data
 
 
-<<<<<<< HEAD
 # ===============================================================================
 # Task losses
 # ===============================================================================
 
 def compute_loss_shape_residual(
-        x,
-        x_hat,
-        params_hat,
-        structure,
-        loss_params,
-        aux_data,
-        *args
-=======
-def compute_loss_residual_smoothness(
-    x, x_hat, params_hat, structure, loss_params, aux_data, *args
->>>>>>> 56c31505
+    x,
+    x_hat,
+    params_hat,
+    structure,
+    loss_params,
+    aux_data,
+    *args
 ):
     """
     Compute the model loss.
@@ -112,15 +120,11 @@
     if residual_params["include"]:
         loss = loss + loss_residual
 
-<<<<<<< HEAD
     loss_terms = {
         "loss": loss,
         "shape error": loss_shape,
         "residual error": loss_residual
     }
-=======
-    loss_terms = (loss, loss_shape, loss_residual, loss_smooth)
->>>>>>> 56c31505
 
     if aux_data:
         return loss, loss_terms
@@ -129,7 +133,13 @@
 
 
 def compute_loss_shape_residual_smoothness(
-    x, x_hat, params_hat, structure, loss_params, aux_data, *args
+        x,
+        x_hat,
+        params_hat,
+        structure,
+        loss_params,
+        aux_data,
+        *args
 ):
     """
     Compute the model loss.
@@ -208,7 +218,6 @@
         loss = loss + loss_residual
     if smooth_params["include"]:
         loss = loss + loss_smooth
-<<<<<<< HEAD
     if regularization_params["include"]:
         loss = loss + regularization
 
@@ -220,10 +229,6 @@
         "smooth error": loss_smooth,
         "regularization": regularization
     }
-=======
-
-    loss_terms = (loss, loss_shape, loss_residual, loss_smooth)
->>>>>>> 56c31505
 
     if aux_data:
         return loss, loss_terms
@@ -231,7 +236,6 @@
     return loss
 
 
-<<<<<<< HEAD
 def compute_loss_residual_smoothness(
         x,
         x_hat,
@@ -240,10 +244,6 @@
         loss_params,
         aux_data,
         *args
-=======
-def compute_loss_shape_residual(
-    x, x_hat, params_hat, structure, loss_params, aux_data, *args
->>>>>>> 56c31505
 ):
     """
     Compute the model loss.
@@ -286,16 +286,12 @@
     if regularization_params["include"]:
         loss = loss + regularization
 
-<<<<<<< HEAD
     loss_terms = {
         "loss": loss,
         "residual error": loss_residual,
         "smooth error": loss_smooth,
         "regularization": regularization
     }
-=======
-    loss_terms = (loss, loss_shape, loss_residual)
->>>>>>> 56c31505
 
     if aux_data:
         return loss, loss_terms
@@ -413,7 +409,6 @@
     return vertices_fairness_fn(xyz_free, adjacency_free)
 
 
-<<<<<<< HEAD
 # ===============================================================================
 # Smoothness energy
 # ===============================================================================
@@ -427,12 +422,6 @@
     var_q_neg = jnp.var(q, where=sign_q < 0)
 
     return jnp.mean(var_q_pos) + jnp.mean(var_q_neg)
-=======
-def print_loss_summary(loss_terms, labels=None, prefix=None):
-    """ """
-    if not labels:
-        labels = ["Loss", "Shape error", "Residual error", "Smooth error"]
->>>>>>> 56c31505
 
 
 # ===============================================================================
